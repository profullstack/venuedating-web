--- conflicted
+++ resolved
@@ -568,12 +568,6 @@
     // Suggest next steps
     console.log('\nNext steps:');
     console.log('1. Edit the migration file to add your SQL commands');
-<<<<<<< HEAD
-    console.log('2. Apply the migration using Supabase CLI:');
-    console.log('   ./bin/supabase-db.sh migrate');
-    console.log('3. Or deploy with migrations:');
-    console.log('   ./bin/deploy-with-migrations.sh');
-=======
     console.log('2. For local development:');
     console.log('   - Link project: supabase link --project-ref <your-project-ref>');
     console.log('   - Apply migration: supabase db push');
@@ -581,7 +575,6 @@
     console.log('   - Ensure SUPABASE_ACCESS_TOKEN and SUPABASE_DB_PASSWORD are set');
     console.log('   - Use: supabase db push --linked in GitHub Actions');
     console.log('   Note: Supabase only supports forward migrations (no DOWN methods)');
->>>>>>> 0ea4e556
   } catch (error) {
     throw error;
   }
@@ -594,12 +587,8 @@
   console.log(`
 Server Migration Generator
 
-<<<<<<< HEAD
-Generates a new SQL migration file with a timestamp prefix that works with Supabase CLI.
-=======
 Generates a new SQL migration file with a timestamp prefix for Supabase.
 Note: Supabase does not support DOWN methods, so only forward migrations are generated.
->>>>>>> 0ea4e556
 
 Usage:
   node bin/generator.js server migration --name="add_user_fields"
@@ -608,18 +597,10 @@
   --name           Migration name (required, e.g., "add_user_fields" or "AddUserFields")
   --help           Show this help information
 
-<<<<<<< HEAD
-Migration Application:
-  After creating a migration, apply it using one of these methods:
-  1. ./bin/supabase-db.sh migrate
-  2. node bin/apply-migration.js
-  3. ./bin/deploy-with-migrations.sh
-=======
 Important Setup Notes:
   - For local development: Ensure project is linked with 'supabase link --project-ref <ref>'
   - For CI/CD deployments: Set SUPABASE_ACCESS_TOKEN and SUPABASE_DB_PASSWORD in secrets
   - If you see "Local config differs from linked project", update supabase/config.toml
->>>>>>> 0ea4e556
   `);
 }
 
