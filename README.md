# PDF Document Generation Service

A service for generating various document formats from HTML and Markdown.

## Automatic Deployment with GitHub Actions

This repository is configured to automatically deploy to the production server when changes are pushed to the `master` or `main` branch.

### Setup Instructions

1. **Generate an SSH key pair**:
   ```bash
   ssh-keygen -t ed25519 -C "github-actions-deploy"
   ```
   This will create a private key (`id_ed25519`) and a public key (`id_ed25519.pub`).

2. **Add the public key to your server**:
   ```bash
   # Copy the public key
   cat ~/.ssh/id_ed25519.pub
   
   # Then on your server, add it to authorized_keys
   ssh ubuntu@convert2doc.com "mkdir -p ~/.ssh && chmod 700 ~/.ssh"
   ssh ubuntu@convert2doc.com "echo 'your-public-key-here' >> ~/.ssh/authorized_keys && chmod 600 ~/.ssh/authorized_keys"
   ```

3. **Add the required secrets to GitHub**:
   - Go to your GitHub repository
   - Click on "Settings" > "Secrets and variables" > "Actions"
   - Add the following secrets:
   
   a. **SSH Private Key**:
   - Click "New repository secret"
   - Name: `SSH_PRIVATE_KEY`
   - Value: Copy the entire content of your private key file (`~/.ssh/id_ed25519`)
   - Click "Add secret"
   
   b. **Environment Variables**:
   - Click "New repository secret"
   - Name: `ENV_FILE_CONTENT`
   - Value: Copy the entire content of your .env file
   - Click "Add secret"
   
   c. **Supabase Configuration**:
   - Click "New repository secret"
   - Name: `SUPABASE_URL`
   - Value: Your Supabase project URL (e.g., https://your-project-ref.supabase.co)
   - Click "Add secret"
   
   - Click "New repository secret"
   - Name: `SUPABASE_KEY`
   - Value: Your Supabase service role API key
   - Click "Add secret"
   
   - Click "New repository secret"
   - Name: `SUPABASE_DB_PASSWORD`
   - Value: Your Supabase database password
   - Click "Add secret"
   
   - Click "New repository secret"
   - Name: `SUPABASE_ACCESS_TOKEN`
   - Value: Your Supabase access token (from https://supabase.com/dashboard/account/tokens)
   - Click "Add secret"
   
   d. **Server Known Hosts** (as a fallback):
   - Run this command locally to get the server's SSH key fingerprint (using the correct port):
     ```bash
     ssh-keyscan -p 2048 104.36.23.197
     ```
   - Click "New repository secret"
   - Name: `SERVER_KNOWN_HOSTS`
   - Value: Paste the output from the ssh-keyscan command
   - Click "Add secret"

4. **Important Note About SSH Configuration**:
   - GitHub Actions doesn't have access to your local `~/.ssh/config` file
   - All scripts now use the direct IP address, port, and user:
     - IP: `104.36.23.197`
     - Port: `2048`
     - User: `ubuntu`
   - The workflow creates an SSH config file with these settings
   - If you need to use different connection details, update them in:
     - `.github/workflows/deploy.yml`
     - `bin/deploy.sh`
     - `bin/check-deployment.sh`
     - `bin/manual-deploy.sh`

4. **Verify GitHub Actions is enabled**:
   - Go to your repository on GitHub
   - Click on the "Actions" tab
   - Make sure Actions are enabled for the repository

5. **Test the workflow**:
   - Make a small change to your repository
   - Commit and push to master/main
   - Go to the "Actions" tab in your GitHub repository to monitor the workflow
   - The workflow will run the `bin/test-github-actions.sh` script on the server to verify deployment
   - Check for a new file named `github-actions-test-*.txt` on your server to confirm success

### Troubleshooting

If the deployment fails, check the following:

1. **SSH Key Issues**:
   - Make sure the public key is correctly added to the server's `~/.ssh/authorized_keys` file
   - Verify the private key is correctly added to GitHub Secrets

2. **Server Connection Issues**:
   - Check if the server hostname is correct in the workflow file
   - Make sure the server is accessible from GitHub Actions

3. **Permission Issues**:
   - Ensure the deploy script has execute permissions
   - Check if the user has permission to write to the deployment directory

4. **Environment Variables Issues**:
   - Make sure the `ENV_FILE_CONTENT` secret is properly set in GitHub Secrets
   - Verify that all required environment variables are included in the secret
   - Check if the .env file is being created correctly in the workflow logs

5. **Script Issues**:
   - Review the deploy.sh script for any errors
   - Check the GitHub Actions logs for detailed error messages

## Deployment Troubleshooting Scripts

This repository includes several scripts to help troubleshoot deployment issues:

### Check Deployment Status

Run the following script to check if GitHub Actions deployment is working correctly:

```bash
./bin/check-deployment.sh
```

This script will:
- Test SSH connection to the server
- Check if the remote directory exists
- Look for GitHub Actions test files
- Create a new test file to verify write access
- Check local Git configuration

### Manual Deployment

If GitHub Actions deployment isn't working, you can manually deploy using:

```bash
./bin/manual-deploy.sh
```

This script will:
- Deploy your code using rsync
- Make scripts executable on the remote host
- Run the test script to verify deployment
- Reload systemd daemon
- Optionally install/restart the service

### Deployment with Database Migrations

To deploy your code and run database migrations in one step:

```bash
./bin/deploy-with-migrations.sh
```

This script will:
1. Deploy your code using the regular deploy script
2. Run database migrations using the Supabase CLI
3. Restart the service to apply all changes

This is the recommended way to deploy when you have database schema changes. The GitHub Actions workflow has been updated to use this script automatically, ensuring that migrations are applied during CI/CD deployments.

#### CI/CD with Migrations

The GitHub Actions workflow has been configured to:
1. Install the Supabase CLI and set up the project
2. Run migrations as part of the deployment process

This ensures that your database schema is always in sync with your code. The workflow uses the same `supabase-db.sh` script that you can use locally.

### Test Script

The test script creates a timestamped file on the server to verify deployment:

```bash
./bin/test-github-actions.sh
```

This is automatically run by both GitHub Actions and the manual deployment script.

### Check GitHub Actions Status

To check the status of your GitHub Actions workflows:

```bash
./bin/check-github-actions.sh
```

This script will:
- Determine your GitHub repository from git remote
- Check workflow status using GitHub CLI (if installed)
- Fall back to using curl with a GITHUB_TOKEN
- Show recent workflow runs and their status

This is particularly useful for diagnosing issues with GitHub Actions not running or failing.

### Test File for Triggering Workflows

The repository includes a test file that can be modified to trigger a workflow run:

```
github-actions-test.txt
```

To trigger a new workflow run:
1. Edit the file
2. Increment the "Deployment test" number
3. Commit and push to master/main
4. Check the Actions tab on GitHub to see if the workflow runs

This provides a simple way to test if GitHub Actions is properly configured without making significant code changes.

## Database Setup

This project uses Supabase as its database. You need to set up the required tables before the application will work correctly.

### Setting Up Supabase Tables

1. **Using Migrations**:
   ```bash
   ./bin/supabase-db.sh migrate
   ```
   This will run all migrations in the `supabase/migrations` directory.

2. **Manual Setup**:
   - Go to the Supabase dashboard: https://app.supabase.io
   - Select your project
   - Go to the SQL Editor
   - Copy the contents of `supabase/migrations/20250419014200_initial_schema.sql`
   - Paste into the SQL Editor and run the query

### Required Tables

The application requires the following tables:
- `users` - For storing user information
- `api_keys` - For storing API keys
- `subscriptions` - For storing subscription information
- `payments` - For recording payment transactions
- `document_generations` - For storing document generation history

These tables are defined in the Supabase migrations in the `supabase/migrations` directory.

If you're experiencing 500 Internal Server Error when using the subscription API, it's likely because these tables don't exist in your Supabase database.

### Database Migrations with Supabase CLI

This project uses the Supabase CLI for database migrations. Migrations are stored in the `supabase/migrations` directory and are managed by the Supabase CLI.

#### Installing Supabase CLI

The Supabase CLI is automatically installed when you run the service installation script:

```bash
sudo ./bin/install-service.sh
```

Alternatively, you can use our database management script which will install the CLI if needed:

```bash
./bin/supabase-db.sh setup
```

#### Database Management

We've created a single script to handle all Supabase database operations:

```bash
./bin/supabase-db.sh [command]
```

Available commands:

1. **Setup** - Install Supabase CLI and link to your cloud project:
   ```bash
   ./bin/supabase-db.sh setup
   ```

2. **Migrate** - Run migrations on your Supabase database:
   ```bash
   ./bin/supabase-db.sh migrate
   ```

3. **Create New Migration** - Create a new migration file:
   ```bash
   ./bin/supabase-db.sh new add_user_preferences
   ```

**Note:** You need to add `SUPABASE_DB_PASSWORD` to your .env file. This is your database password from the Supabase dashboard.

#### Migration Files

Migration files are stored in the `supabase/migrations` directory with timestamp prefixes. Here's an example migration file:

```sql
-- Add user_preferences table
CREATE TABLE IF NOT EXISTS user_preferences (
  id UUID PRIMARY KEY DEFAULT uuid_generate_v4(),
  user_id UUID NOT NULL REFERENCES users(id) ON DELETE CASCADE,
  theme TEXT DEFAULT 'light',
  created_at TIMESTAMP WITH TIME ZONE DEFAULT NOW(),
  updated_at TIMESTAMP WITH TIME ZONE DEFAULT NOW()
);

-- Create index on user_id
CREATE INDEX IF NOT EXISTS idx_user_preferences_user_id ON user_preferences(user_id);
```
For more information on Supabase migrations, see the [Supabase CLI documentation](https://supabase.com/docs/reference/cli/supabase-db-push).

## Supabase Storage Configuration

This application uses Supabase Storage to store generated documents (PDFs, DOCs, etc.). The application requires a properly configured storage bucket to function correctly.

### Storage Bucket Setup

The application uses a storage bucket named `documents` to store all generated files. During deployment, the `setup-supabase-storage.js` script is automatically run to ensure this bucket exists:

```bash
node bin/setup-supabase-storage.js
```

This script:
1. Checks if the `documents` bucket exists
2. Creates it if it doesn't exist
3. Configures appropriate permissions
4. Tests the bucket with a sample upload

### Manual Bucket Creation

If you need to manually create the storage bucket:

1. Go to the Supabase dashboard
2. Navigate to Storage
3. Create a new bucket named `documents`
4. Set it to private (not public)
5. Configure RLS policies to allow authenticated users to access their own documents

### Authentication and Storage

The application uses Supabase's service role key for storage operations to ensure reliability even when user JWT tokens expire. This approach:

1. Prevents "Bucket not found" errors
2. Handles JWT token expiration gracefully
3. Associates documents with existing users in the database

Note: The application only associates documents with existing users and does not create new users. If a user doesn't exist in the database, the document will still be generated but won't be recorded in the document history.

## Puppeteer Configuration

This application uses Puppeteer for HTML to PDF conversion. Puppeteer requires a Chrome executable to function properly. The application is configured to automatically detect the appropriate Chrome path based on the environment.

### Chrome Path Detection

The application uses the following strategy to determine the Chrome executable path:

1. **Environment Variable**: If `PUPPETEER_EXECUTABLE_PATH` is set in the `.env` file, it will be used directly.
2. **Auto-detection**: If no environment variable is set, the application will attempt to detect the Chrome path based on the current user:
   - Production path (ubuntu user): `/home/ubuntu/.cache/puppeteer/chrome/linux-135.0.7049.114/chrome-linux64/chrome`
   - Local development path: `/home/username/.cache/puppeteer/chrome/linux-135.0.7049.114/chrome-linux64/chrome`

### Deployment Configuration

During deployment, the `setup-puppeteer.sh` script is automatically run to configure the Chrome path in the production environment. This script:

1. Detects the current user and environment
2. Checks if Chrome exists at the expected path
3. Updates the `.env` file with the correct `PUPPETEER_EXECUTABLE_PATH` if needed

### Manual Configuration

If you need to manually configure the Chrome path:

1. Find your Chrome executable path:
   ```bash
   find ~/.cache/puppeteer -name chrome
   ```

2. Add the path to your `.env` file:
   ```
   PUPPETEER_EXECUTABLE_PATH=/path/to/chrome
   ```

3. Restart the application

### Testing PDF Generation

You can test PDF generation with the correct Chrome path using:

```bash
node scripts/test-pdf-generation.js
```

This script will generate a test PDF and output the detected Chrome path.

<<<<<<< HEAD


=======
## Frontend Development

This application uses a custom SPA (Single Page Application) router for frontend navigation. The router handles page transitions, authentication checks, and subscription requirements.

### Adding New Routes

For detailed instructions on how to add new routes, pages, or components to the application, see the [Adding Routes Guide](README-adding-routes.md).

This guide covers:
- Creating HTML view files
- Setting up page initializers
- Adding routes to the router
- Handling authentication and subscription requirements
- Best practices for route management
>>>>>>> 96201aac
<|MERGE_RESOLUTION|>--- conflicted
+++ resolved
@@ -402,10 +402,6 @@
 
 This script will generate a test PDF and output the detected Chrome path.
 
-<<<<<<< HEAD
-
-
-=======
 ## Frontend Development
 
 This application uses a custom SPA (Single Page Application) router for frontend navigation. The router handles page transitions, authentication checks, and subscription requirements.
@@ -420,4 +416,5 @@
 - Adding routes to the router
 - Handling authentication and subscription requirements
 - Best practices for route management
->>>>>>> 96201aac
+
+
