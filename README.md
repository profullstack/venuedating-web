# PDF Document Generation Service

A service for generating various document formats from HTML and Markdown.

## Automatic Deployment with GitHub Actions

This repository is configured to automatically deploy to the production server when changes are pushed to the `master` or `main` branch.

### Setup Instructions

1. **Generate an SSH key pair**:
   ```bash
   ssh-keygen -t ed25519 -C "github-actions-deploy"
   ```
   This will create a private key (`id_ed25519`) and a public key (`id_ed25519.pub`).

2. **Add the public key to your server**:
   ```bash
   # Copy the public key
   cat ~/.ssh/id_ed25519.pub
   
   # Then on your server, add it to authorized_keys
   ssh ubuntu@convert2doc.com "mkdir -p ~/.ssh && chmod 700 ~/.ssh"
   ssh ubuntu@convert2doc.com "echo 'your-public-key-here' >> ~/.ssh/authorized_keys && chmod 600 ~/.ssh/authorized_keys"
   ```

3. **Add the required secrets to GitHub**:
   - Go to your GitHub repository
   - Click on "Settings" > "Secrets and variables" > "Actions"
   - Add the following secrets:
   
   a. **SSH Private Key**:
   - Click "New repository secret"
   - Name: `SSH_PRIVATE_KEY`
   - Value: Copy the entire content of your private key file (`~/.ssh/id_ed25519`)
   - Click "Add secret"
   
   b. **Environment Variables**:
   - Click "New repository secret"
   - Name: `ENV_FILE_CONTENT`
   - Value: Copy the entire content of your .env file
   - Click "Add secret"
   
   c. **Supabase Configuration**:
   - Click "New repository secret"
   - Name: `SUPABASE_URL`
   - Value: Your Supabase project URL (e.g., https://your-project-ref.supabase.co)
   - Click "Add secret"
   
   - Click "New repository secret"
   - Name: `SUPABASE_KEY`
   - Value: Your Supabase service role API key
   - Click "Add secret"
   
   - Click "New repository secret"
   - Name: `SUPABASE_DB_PASSWORD`
   - Value: Your Supabase database password
   - Click "Add secret"
   
   - Click "New repository secret"
   - Name: `SUPABASE_ACCESS_TOKEN`
   - Value: Your Supabase access token (from https://supabase.com/dashboard/account/tokens)
   - Click "Add secret"
   
   d. **Server Known Hosts** (as a fallback):
   - Run this command locally to get the server's SSH key fingerprint (using the correct port):
     ```bash
     ssh-keyscan -p 2048 104.36.23.197
     ```
   - Click "New repository secret"
   - Name: `SERVER_KNOWN_HOSTS`
   - Value: Paste the output from the ssh-keyscan command
   - Click "Add secret"

4. **Important Note About SSH Configuration**:
   - GitHub Actions doesn't have access to your local `~/.ssh/config` file
   - All scripts now use the direct IP address, port, and user:
     - IP: `104.36.23.197`
     - Port: `2048`
     - User: `ubuntu`
   - The workflow creates an SSH config file with these settings
   - If you need to use different connection details, update them in:
     - `.github/workflows/deploy.yml`
     - `bin/deploy.sh`
     - `bin/check-deployment.sh`
     - `bin/manual-deploy.sh`

4. **Verify GitHub Actions is enabled**:
   - Go to your repository on GitHub
   - Click on the "Actions" tab
   - Make sure Actions are enabled for the repository

5. **Test the workflow**:
   - Make a small change to your repository
   - Commit and push to master/main
   - Go to the "Actions" tab in your GitHub repository to monitor the workflow
   - The workflow will run the `bin/test-github-actions.sh` script on the server to verify deployment
   - Check for a new file named `github-actions-test-*.txt` on your server to confirm success

### Troubleshooting

If the deployment fails, check the following:

1. **SSH Key Issues**:
   - Make sure the public key is correctly added to the server's `~/.ssh/authorized_keys` file
   - Verify the private key is correctly added to GitHub Secrets

2. **Server Connection Issues**:
   - Check if the server hostname is correct in the workflow file
   - Make sure the server is accessible from GitHub Actions

3. **Permission Issues**:
   - Ensure the deploy script has execute permissions
   - Check if the user has permission to write to the deployment directory

4. **Environment Variables Issues**:
   - Make sure the `ENV_FILE_CONTENT` secret is properly set in GitHub Secrets
   - Verify that all required environment variables are included in the secret
   - Check if the .env file is being created correctly in the workflow logs

5. **Script Issues**:
   - Review the deploy.sh script for any errors
   - Check the GitHub Actions logs for detailed error messages

## Deployment Troubleshooting Scripts

This repository includes several scripts to help troubleshoot deployment issues:

### Check Deployment Status

Run the following script to check if GitHub Actions deployment is working correctly:

```bash
./bin/check-deployment.sh
```

This script will:
- Test SSH connection to the server
- Check if the remote directory exists
- Look for GitHub Actions test files
- Create a new test file to verify write access
- Check local Git configuration

### Manual Deployment

If GitHub Actions deployment isn't working, you can manually deploy using:

```bash
./bin/manual-deploy.sh
```

This script will:
- Deploy your code using rsync
- Make scripts executable on the remote host
- Run the test script to verify deployment
- Reload systemd daemon
- Optionally install/restart the service

### Deployment with Database Migrations

To deploy your code and run database migrations in one step:

```bash
./bin/deploy-with-migrations.sh
```

This script will:
1. Deploy your code using the regular deploy script
2. Run database migrations using the Supabase CLI
3. Restart the service to apply all changes

This is the recommended way to deploy when you have database schema changes. The GitHub Actions workflow has been updated to use this script automatically, ensuring that migrations are applied during CI/CD deployments.

#### CI/CD with Migrations

The GitHub Actions workflow has been configured to:
1. Install the Supabase CLI and set up the project
2. Run migrations as part of the deployment process

This ensures that your database schema is always in sync with your code. The workflow uses the same `supabase-db.sh` script that you can use locally.

### Test Script

The test script creates a timestamped file on the server to verify deployment:

```bash
./bin/test-github-actions.sh
```

This is automatically run by both GitHub Actions and the manual deployment script.

### Check GitHub Actions Status

To check the status of your GitHub Actions workflows:

```bash
./bin/check-github-actions.sh
```

This script will:
- Determine your GitHub repository from git remote
- Check workflow status using GitHub CLI (if installed)
- Fall back to using curl with a GITHUB_TOKEN
- Show recent workflow runs and their status

This is particularly useful for diagnosing issues with GitHub Actions not running or failing.

### Test File for Triggering Workflows

The repository includes a test file that can be modified to trigger a workflow run:

```
github-actions-test.txt
```

To trigger a new workflow run:
1. Edit the file
2. Increment the "Deployment test" number
3. Commit and push to master/main
4. Check the Actions tab on GitHub to see if the workflow runs

This provides a simple way to test if GitHub Actions is properly configured without making significant code changes.

## Database Setup

This project uses Supabase as its database. You need to set up the required tables before the application will work correctly.

### Setting Up Supabase Tables

1. **Using Migrations**:
   ```bash
   ./bin/supabase-db.sh migrate
   ```
   This will run all migrations in the `supabase/migrations` directory.

2. **Manual Setup**:
   - Go to the Supabase dashboard: https://app.supabase.io
   - Select your project
   - Go to the SQL Editor
   - Copy the contents of `supabase/migrations/20250419014200_initial_schema.sql`
   - Paste into the SQL Editor and run the query

### Required Tables

The application requires the following tables:
- `users` - For storing user information
- `api_keys` - For storing API keys
- `subscriptions` - For storing subscription information
- `payments` - For recording payment transactions
- `document_generations` - For storing document generation history

These tables are defined in the Supabase migrations in the `supabase/migrations` directory.

If you're experiencing 500 Internal Server Error when using the subscription API, it's likely because these tables don't exist in your Supabase database.

### Database Migrations with Supabase CLI

This project uses the Supabase CLI for database migrations. Migrations are stored in the `supabase/migrations` directory and are managed by the Supabase CLI.

#### Installing Supabase CLI

The Supabase CLI is automatically installed when you run the service installation script:

```bash
sudo ./bin/install-service.sh
```

Alternatively, you can use our database management script which will install the CLI if needed:

```bash
./bin/supabase-db.sh setup
```

#### Database Management

We've created a single script to handle all Supabase database operations:

```bash
./bin/supabase-db.sh [command]
```

Available commands:

1. **Setup** - Install Supabase CLI and link to your cloud project:
   ```bash
   ./bin/supabase-db.sh setup
   ```

2. **Migrate** - Run migrations on your Supabase database:
   ```bash
   ./bin/supabase-db.sh migrate
   ```

3. **Create New Migration** - Create a new migration file:
   ```bash
   ./bin/supabase-db.sh new add_user_preferences
   ```

**Note:** You need to add `SUPABASE_DB_PASSWORD` to your .env file. This is your database password from the Supabase dashboard.

#### Migration Files

Migration files are stored in the `supabase/migrations` directory with timestamp prefixes. Here's an example migration file:

```sql
-- Add user_preferences table
CREATE TABLE IF NOT EXISTS user_preferences (
  id UUID PRIMARY KEY DEFAULT uuid_generate_v4(),
  user_id UUID NOT NULL REFERENCES users(id) ON DELETE CASCADE,
  theme TEXT DEFAULT 'light',
  created_at TIMESTAMP WITH TIME ZONE DEFAULT NOW(),
  updated_at TIMESTAMP WITH TIME ZONE DEFAULT NOW()
);

-- Create index on user_id
CREATE INDEX IF NOT EXISTS idx_user_preferences_user_id ON user_preferences(user_id);
```
For more information on Supabase migrations, see the [Supabase CLI documentation](https://supabase.com/docs/reference/cli/supabase-db-push).

## Supabase Storage Configuration

This application uses Supabase Storage to store generated documents (PDFs, DOCs, etc.). The application requires a properly configured storage bucket to function correctly.

### Storage Bucket Setup

The application uses a storage bucket named `documents` to store all generated files. During deployment, the `setup-supabase-storage.js` script is automatically run to ensure this bucket exists:

```bash
node bin/setup-supabase-storage.js
```

This script:
1. Checks if the `documents` bucket exists
2. Creates it if it doesn't exist
3. Configures appropriate permissions
4. Tests the bucket with a sample upload

### Manual Bucket Creation

If you need to manually create the storage bucket:

1. Go to the Supabase dashboard
2. Navigate to Storage
3. Create a new bucket named `documents`
4. Set it to private (not public)
5. Configure RLS policies to allow authenticated users to access their own documents

### Authentication and Storage

The application uses Supabase's service role key for storage operations to ensure reliability even when user JWT tokens expire. This approach:

1. Prevents "Bucket not found" errors
2. Handles JWT token expiration gracefully
3. Associates documents with existing users in the database

Note: The application only associates documents with existing users and does not create new users. If a user doesn't exist in the database, the document will still be generated but won't be recorded in the document history.

## Puppeteer Configuration

This application uses Puppeteer for HTML to PDF conversion. Puppeteer requires a Chrome executable to function properly. The application is configured to automatically detect the appropriate Chrome path based on the environment.

### Chrome Path Detection

The application uses the following strategy to determine the Chrome executable path:

1. **Environment Variable**: If `PUPPETEER_EXECUTABLE_PATH` is set in the `.env` file, it will be used directly.
2. **Auto-detection**: If no environment variable is set, the application will attempt to detect the Chrome path based on the current user:
   - Production path (ubuntu user): `/home/ubuntu/.cache/puppeteer/chrome/linux-135.0.7049.114/chrome-linux64/chrome`
   - Local development path: `/home/username/.cache/puppeteer/chrome/linux-135.0.7049.114/chrome-linux64/chrome`

### Deployment Configuration

During deployment, the `setup-puppeteer.sh` script is automatically run to configure the Chrome path in the production environment. This script:

1. Detects the current user and environment
2. Checks if Chrome exists at the expected path
3. Updates the `.env` file with the correct `PUPPETEER_EXECUTABLE_PATH` if needed

### Manual Configuration

If you need to manually configure the Chrome path:

1. Find your Chrome executable path:
   ```bash
   find ~/.cache/puppeteer -name chrome
   ```

2. Add the path to your `.env` file:
   ```
   PUPPETEER_EXECUTABLE_PATH=/path/to/chrome
   ```

3. Restart the application

### Testing PDF Generation

You can test PDF generation with the correct Chrome path using:

```bash
node scripts/test-pdf-generation.js
```

This script will generate a test PDF and output the detected Chrome path.

## Frontend Development

This application uses a custom SPA (Single Page Application) router for frontend navigation. The router handles page transitions, authentication checks, and subscription requirements.

### Adding New Routes

For detailed instructions on how to add new routes, pages, or components to the application, see the [Adding Routes Guide](README-adding-routes.md).

This guide covers:
- Creating HTML view files
- Setting up page initializers
- Adding routes to the router
- Handling authentication and subscription requirements
- Best practices for route management

<<<<<<< HEAD

=======
We also provide a route generator script that automates the process:

```bash
# Generate a new route
./bin/generator.js --route="/my-feature" --name="My Feature" [--auth] [--subscription]
```

This script creates all the necessary files and code for a new route in one step.
>>>>>>> d0afe1e6
<|MERGE_RESOLUTION|>--- conflicted
+++ resolved
@@ -417,9 +417,6 @@
 - Handling authentication and subscription requirements
 - Best practices for route management
 
-<<<<<<< HEAD
-
-=======
 We also provide a route generator script that automates the process:
 
 ```bash
@@ -428,4 +425,3 @@
 ```
 
 This script creates all the necessary files and code for a new route in one step.
->>>>>>> d0afe1e6
