--- conflicted
+++ resolved
@@ -14,12 +14,9 @@
   initManageSubscriptionPage,
   initTestFeaturePage,
   initFaqsPage,
-<<<<<<< HEAD
   initFeedPage,
   initAuthPage
-=======
-  initChartsPage
->>>>>>> 0ea4e556
+  initFaqsPage,
 } from './page-initializers.js';
 
 // Import profile page functionality
