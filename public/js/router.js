--- conflicted
+++ resolved
@@ -13,11 +13,8 @@
   initResetPasswordPage,
   initManageSubscriptionPage,
   initTestFeaturePage,
-<<<<<<< HEAD
+  initFaqsPage,
   initFeedPage
-=======
-  initFaqsPage
->>>>>>> 8fe204c0
 } from './page-initializers.js';
 
 // Create a DOM fragment with the default layout
@@ -479,16 +476,14 @@
         });
       }
     },
-<<<<<<< HEAD
+    '/faqs': {
+      viewPath: '/views/faqs.html',
+      afterRender: initFaqsPage
+    },
     '/feed': {
       viewPath: '/views/feed.html',
       afterRender: initFeedPage,
       requireAuth: false
-=======
-    '/faqs': {
-      viewPath: '/views/faqs.html',
-      afterRender: initFaqsPage
->>>>>>> 8fe204c0
     },
     '/test-feature': {
       viewPath: '/views/test-feature.html',
