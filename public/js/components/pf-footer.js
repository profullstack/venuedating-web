--- conflicted
+++ resolved
@@ -125,13 +125,7 @@
       <div class="footer">
         <div class="footer-content">
           <div class="footer-section">
-<<<<<<< HEAD
             <h3 data-i18n="app_name">BarCrush</h3>
-=======
-            <div class="footer-logo">
-              <img src="/images/favicon.barcrush.black.svg" alt="BarCrush Logo">
-            </div>
->>>>>>> b01852c4
             <ul class="footer-links">
               <li><a href="/">Home</a></li>
               <li><a href="/auth">Login / Sign Up</a></li>
@@ -142,14 +136,8 @@
           <div class="footer-section">
             <h3>Discover</h3>
             <ul class="footer-links">
-<<<<<<< HEAD
               <li><a href="/api-keys" data-i18n="footer.api_keys">API Keys</a></li>
               <li><a href="mailto:support@barcrush.app" data-i18n="footer.support">Support</a></li>
-=======
-              <li><a href="/bars">Bars Near You</a></li>
-              <li><a href="/events">Events</a></li>
-              <li><a href="/specials">Drink Specials</a></li>
->>>>>>> b01852c4
             </ul>
           </div>
           
@@ -164,11 +152,7 @@
         </div>
         
         <div class="copyright">
-<<<<<<< HEAD
           &copy; ${year} <span data-i18n="footer.company_name">BarCrush, Inc.</span> <span data-i18n="footer.all_rights_reserved">All rights reserved.</span>
-=======
-          &copy; ${year} BarCrush. All rights reserved.
->>>>>>> b01852c4
         </div>
       </div>
     `;
