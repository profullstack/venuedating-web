--- conflicted
+++ resolved
@@ -6,10 +6,25 @@
  * dependencies if needed.
  */
 
-<<<<<<< HEAD
+// Import and re-export spa-router directly from source
+import Router from './modules/spa-router/src/router.js';
+import * as transitions from './modules/spa-router/src/transitions.js';
+import * as renderer from './modules/spa-router/src/renderer.js';
+import * as componentLoader from './modules/spa-router/src/component-loader.js';
+export { Router, transitions, renderer, componentLoader };
+
+// Import and re-export state-manager
+import { createStore, StoreConnector } from './modules/state-manager/dist/index.js';
+export { createStore, StoreConnector };
 // Import and re-export spa-router
 export { Router, transitions, renderer, componentLoader } from 'https://esm.sh/@profullstack/spa-router@1.12.13';
 
+// Import and re-export localizer from compiled version
+import localizerDefault from './modules/localizer/dist/index.mjs';
+export const localizer = localizerDefault;
+export function _t(key, options = {}) {
+  return localizer.translate(key, options);
+}
 // Import and re-export localizer
 export { localizer, _t } from 'https://esm.sh/@profullstack/localizer@0.6.15';
 
@@ -22,23 +37,4 @@
 export * as paymentGateway from 'https://esm.sh/@profullstack/payment-gateway@0.2.16';
 export * as stateManager from 'https://esm.sh/@profullstack/state-manager@0.5.19';
 export * as storageService from 'https://esm.sh/@profullstack/storage-service@0.2.15';
-export { StoreConnector, createStore } from 'https://esm.sh/@profullstack/state-manager@0.5.19';
-=======
-// Import and re-export spa-router directly from source
-import Router from './modules/spa-router/src/router.js';
-import * as transitions from './modules/spa-router/src/transitions.js';
-import * as renderer from './modules/spa-router/src/renderer.js';
-import * as componentLoader from './modules/spa-router/src/component-loader.js';
-export { Router, transitions, renderer, componentLoader };
-
-// Import and re-export state-manager
-import { createStore, StoreConnector } from './modules/state-manager/dist/index.js';
-export { createStore, StoreConnector };
-
-// Import and re-export localizer from compiled version
-import localizerDefault from './modules/localizer/dist/index.mjs';
-export const localizer = localizerDefault;
-export function _t(key, options = {}) {
-  return localizer.translate(key, options);
-}
->>>>>>> 59c832f2
+export { StoreConnector, createStore } from 'https://esm.sh/@profullstack/state-manager@0.5.19';